--- conflicted
+++ resolved
@@ -1,11 +1,7 @@
 {
     "_meta": {
         "hash": {
-<<<<<<< HEAD
-            "sha256": "081791f739b7b23c2c938d5fd6f9d2105b2592f6366a7d2839ec0d7faebcb7d2"
-=======
-            "sha256": "ff21d0aab9c6449673c1ab63411dd6e12c84a0da16a6f9e70a8656830ab0ed82"
->>>>>>> b219cd9b
+            "sha256": "f1a28b24f268a86b1baef7e1a991a36fd9dd4c0b11b84c8af09c0cb410ad51a7"
         },
         "pipfile-spec": 6,
         "requires": {
@@ -44,35 +40,19 @@
         },
         "boto3": {
             "hashes": [
-<<<<<<< HEAD
-                "sha256:c9513a9ea00f8d17ecdc02c391ae956bf0f990aa07deec11c421607c09b294e1",
-                "sha256:f84ca60e9605af69022f039c035b33d519531eeaac52724b9223a5465f4a8b6b"
-            ],
-            "index": "pypi",
-            "version": "==1.17.19"
+                "sha256:2219f1ebe88d266afa5516f993983eba8742b957fa4fd6854f3c73aa3030e931",
+                "sha256:c0d51f344b71656c2d395d2168600d91bea252a64fb5d503a955ea96426cde8b"
+            ],
+            "index": "pypi",
+            "version": "==1.17.20"
         },
         "botocore": {
             "hashes": [
-                "sha256:135b5f30e6662b46d804f993bf31d9c7769c6c0848321ed0aa0393f5b9c19a94",
-                "sha256:8e42c78d2eb888551635309158c04ef2648a96d8c2c70dbce7712c6ce8629759"
+                "sha256:80c32a81fb1ee8bdfa074a79bfb885bb2006e8a9782f2353c0c9f6392704e13a",
+                "sha256:e9e724b59278ebf5caf032be1e32bde0990d79e8052e3bbbb97b6c1d32feba28"
             ],
             "markers": "python_version >= '2.7' and python_version not in '3.0, 3.1, 3.2, 3.3, 3.4, 3.5'",
-            "version": "==1.20.19"
-=======
-                "sha256:3570a3c0fbd80bcb30449f87cf9d2f7abb67fac2a5e317d002f9921c59be9b17",
-                "sha256:ceff2f32ba05acc9ee35a6dd82e29ea285d63e889bed39a6ba7a700146f43749"
-            ],
-            "index": "pypi",
-            "version": "==1.17.18"
-        },
-        "botocore": {
-            "hashes": [
-                "sha256:51900b10da4ae45be4b16045e5b2ff7d1158a7955d9d7cc5e5a9ba3170f10586",
-                "sha256:b181f32d9075e5419a89fa9636ce95946c15459c9bfadfabb53ca902fc8072b8"
-            ],
-            "markers": "python_version >= '2.7' and python_version not in '3.0, 3.1, 3.2, 3.3, 3.4, 3.5'",
-            "version": "==1.20.18"
->>>>>>> b219cd9b
+            "version": "==1.20.20"
         },
         "cachetools": {
             "hashes": [
@@ -175,11 +155,11 @@
         },
         "google-auth": {
             "hashes": [
-                "sha256:d3640ea61ee025d5af00e3ffd82ba0a06dd99724adaf50bdd52f49daf29f3f65",
-                "sha256:da5218cbf33b8461d7661d6b4ad91c12c0107e2767904d5e3ae6408031d5463e"
+                "sha256:63a5636d7eacfe6ef5b7e36e112b3149fa1c5b5ad77dd6df54910459bcd6b89f",
+                "sha256:d8958af6968e4ecd599f82357ebcfeb126f826ed0656126ad68416f810f7531e"
             ],
             "markers": "python_version >= '2.7' and python_version not in '3.0, 3.1, 3.2, 3.3, 3.4, 3.5'",
-            "version": "==1.27.0"
+            "version": "==1.27.1"
         },
         "idna": {
             "hashes": [
@@ -350,10 +330,10 @@
         },
         "python-hcl2": {
             "hashes": [
-                "sha256:246befadef970ba46aa62cd2e95d90ac5dc0c5a78c723e65c7c4d1df92103c49"
-            ],
-            "index": "pypi",
-            "version": "==2.0.1"
+                "sha256:62bfe6a152e794700abd125bfb5c53913af8c8bc98eeef37bd30f87e3f19bfc2"
+            ],
+            "index": "pypi",
+            "version": "==2.0.3"
         },
         "python-mimeparse": {
             "hashes": [
@@ -587,7 +567,7 @@
                 "sha256:1b465e494e3e0d8939b50680403e3aedaa2bc434b7d5af64dfd3c958d7f5ae80",
                 "sha256:de3eedaad74a2683334e282005cd8d7f22f4d55fa690a2a1020a416cb0a47e73"
             ],
-            "markers": "python_version >= '2.7' and python_version not in '3.0, 3.1, 3.2, 3.3, 3.4' and python_version < '4.0'",
+            "markers": "python_version >= '2.7' and python_version not in '3.0, 3.1, 3.2, 3.3, 3.4' and python_version < '4'",
             "version": "==1.26.3"
         },
         "wcwidth": {
@@ -1130,7 +1110,7 @@
                 "sha256:1b465e494e3e0d8939b50680403e3aedaa2bc434b7d5af64dfd3c958d7f5ae80",
                 "sha256:de3eedaad74a2683334e282005cd8d7f22f4d55fa690a2a1020a416cb0a47e73"
             ],
-            "markers": "python_version >= '2.7' and python_version not in '3.0, 3.1, 3.2, 3.3, 3.4' and python_version < '4.0'",
+            "markers": "python_version >= '2.7' and python_version not in '3.0, 3.1, 3.2, 3.3, 3.4' and python_version < '4'",
             "version": "==1.26.3"
         },
         "vistir": {
