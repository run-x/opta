import os
from pathlib import Path
from typing import Optional

import click

from opta.amplitude import amplitude_client
from opta.commands.apply import _apply
from opta.commands.local_flag import _clean_tf_folder, _handle_local_flag
from opta.commands.push import _push, is_service_config
from opta.core.terraform import Terraform
from opta.error_constants import USER_ERROR_TF_LOCK
from opta.exceptions import MissingState, UserErrors
from opta.layer import Layer
from opta.utils import check_opta_file_exists, fmt_msg, logger


@click.command()
@click.option(
    "-i", "--image", required=True, help="Your local image in the for myimage:tag"
)
@click.option("-c", "--config", default="opta.yml", help="Opta config file.")
@click.option(
    "-e", "--env", default=None, help="The env to use when loading the config file."
)
@click.option(
    "-t",
    "--tag",
    default=None,
    help="The image tag associated with your docker container. Defaults to your local image tag.",
)
@click.option(
    "--auto-approve",
    is_flag=True,
    default=False,
    help="Automatically approve terraform plan.",
)
@click.option(
    "--detailed-plan",
    is_flag=True,
    default=False,
    help="Show full terraform plan in detail, not the opta provided summary",
)
@click.option(
    "--local",
    is_flag=True,
    default=False,
    help="""Run the service locally on a local Kubernetes cluster for development and testing,  irrespective of the environment specified inside the opta service yaml file""",
    hidden=False,
)
def deploy(
    image: str,
    config: str,
    env: Optional[str],
    tag: Optional[str],
    auto_approve: bool,
    detailed_plan: bool,
    local: Optional[bool],
) -> None:
    """Push your new image to the cloud and deploy it in your environment"""

    check_opta_file_exists(config)
    if not is_service_config(config):
        raise UserErrors(
            fmt_msg(
                """
            Opta deploy can only run on service yaml files. This is an environment yaml file.
            ~See https://docs.opta.dev/getting-started/ for more details.
            ~
            ~(We think that this is an environment yaml file, because service yaml must
            ~specify the "environments" field).
            """
            )
        )

    if local:
        adjusted_config = _handle_local_flag(config, False)
        if adjusted_config != config:  # Only do this for service opta files
            config = adjusted_config
<<<<<<< HEAD
            _apply(
                config="config/localopta.yml",
=======
            localopta_envfile = os.path.join(
                Path.home(), ".opta", "local", "localopta.yml"
            )
            _apply(
                config=localopta_envfile,
>>>>>>> 9bf503d0
                auto_approve=True,
                local=False,
                env="",
                refresh=True,
                image_tag="",
                test=False,
                detailed_plan=True,
            )
            _clean_tf_folder()

    layer = Layer.load_from_yaml(config, env)
    amplitude_client.send_event(
        amplitude_client.DEPLOY_EVENT,
        event_properties={"org_name": layer.org_name, "layer_name": layer.name},
    )
    layer.verify_cloud_credentials()
    if Terraform.download_state(layer):
        tf_lock_exists, _ = Terraform.tf_lock_details(layer)
        if tf_lock_exists:
            raise UserErrors(USER_ERROR_TF_LOCK)

    try:
        outputs = Terraform.get_outputs(layer)
    except MissingState:
        outputs = {}
    if "docker_repo_url" not in outputs or outputs["docker_repo_url"] == "":
        logger.info(
            "Did not find docker repository in state, so applying once to create it before deployment"
        )
        _apply(
            config=config,
            env=env,
            refresh=False,
            image_tag=None,
            test=False,
            local=local,
            auto_approve=auto_approve,
            stdout_logs=False,
            detailed_plan=detailed_plan,
        )
    image_digest, image_tag = _push(image=image, config=config, env=env, tag=tag)
    _apply(
        config=config,
        env=env,
        refresh=False,
        image_tag=None,
        test=False,
        local=local,
        auto_approve=auto_approve,
        image_digest=image_digest,
        detailed_plan=detailed_plan,
    )<|MERGE_RESOLUTION|>--- conflicted
+++ resolved
@@ -77,16 +77,11 @@
         adjusted_config = _handle_local_flag(config, False)
         if adjusted_config != config:  # Only do this for service opta files
             config = adjusted_config
-<<<<<<< HEAD
-            _apply(
-                config="config/localopta.yml",
-=======
             localopta_envfile = os.path.join(
                 Path.home(), ".opta", "local", "localopta.yml"
             )
             _apply(
                 config=localopta_envfile,
->>>>>>> 9bf503d0
                 auto_approve=True,
                 local=False,
                 env="",
