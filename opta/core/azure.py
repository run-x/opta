import base64
from contextlib import redirect_stderr
from io import StringIO
<<<<<<< HEAD
from typing import TYPE_CHECKING, Dict, Optional
=======
from subprocess import DEVNULL  # nosec
from typing import TYPE_CHECKING, Optional
>>>>>>> 3960cd52

from azure.core.exceptions import ClientAuthenticationError, ResourceNotFoundError
from azure.identity import DefaultAzureCredential
from azure.storage.blob import BlobServiceClient, ContainerClient, StorageStreamDownloader

from opta.core.cloud_client import CloudClient
<<<<<<< HEAD
from opta.exceptions import UserErrors
=======
from opta.nice_subprocess import nice_run
>>>>>>> 3960cd52
from opta.utils import json, logger
from opta.utils.dependencies import ensure_installed

if TYPE_CHECKING:
    from opta.layer import StructuredConfig


class Azure(CloudClient):
    project_id: Optional[str] = None
    credentials: Optional[DefaultAzureCredential] = None

    @classmethod
    def get_credentials(cls) -> DefaultAzureCredential:
        if cls.credentials is None:
            cls.credentials = DefaultAzureCredential()
            f = StringIO()
            try:
                with redirect_stderr(f):
                    cls.credentials.get_token("https://storage.azure.com/")
            except ClientAuthenticationError:
                pass
            except Exception as e:
                logger.error(f.getvalue())
                raise e
        return cls.credentials

    def get_remote_config(self) -> Optional["StructuredConfig"]:
        providers = self.layer.gen_providers(0)
        credentials = self.get_credentials()

        storage_account_name = providers["terraform"]["backend"]["azurerm"][
            "storage_account_name"
        ]
        container_name = providers["terraform"]["backend"]["azurerm"]["container_name"]

        storage_client = ContainerClient(
            account_url=f"https://{storage_account_name}.blob.core.windows.net",
            container_name=container_name,
            credential=credentials,
        )
        config_path = f"opta_config/{self.layer.name}"
        try:
            download_stream: StorageStreamDownloader = storage_client.download_blob(
                config_path
            )
            data = download_stream.readall()
            return json.loads(data)
        except Exception:  # Backwards compatibility
            logger.debug(
                "Could not successfully download and parse any pre-existing config"
            )
            return None

    # Upload the current opta config to the state bucket, under opta_config/.
    def upload_opta_config(self) -> None:
        providers = self.layer.gen_providers(0)
        credentials = self.get_credentials()

        storage_account_name = providers["terraform"]["backend"]["azurerm"][
            "storage_account_name"
        ]
        container_name = providers["terraform"]["backend"]["azurerm"]["container_name"]

        storage_client = ContainerClient(
            account_url=f"https://{storage_account_name}.blob.core.windows.net",
            container_name=container_name,
            credential=credentials,
        )
        config_path = f"opta_config/{self.layer.name}"
        storage_client.upload_blob(
            name=config_path,
            data=json.dumps(self.layer.structured_config()),
            overwrite=True,
        )

    def delete_opta_config(self) -> None:
        providers = self.layer.gen_providers(0)
        credentials = self.get_credentials()

        storage_account_name = providers["terraform"]["backend"]["azurerm"][
            "storage_account_name"
        ]
        container_name = providers["terraform"]["backend"]["azurerm"]["container_name"]

        storage_client = ContainerClient(
            account_url=f"https://{storage_account_name}.blob.core.windows.net",
            container_name=container_name,
            credential=credentials,
        )
        config_path = f"opta_config/{self.layer.name}"
        try:
            storage_client.delete_blob(config_path, delete_snapshots="include")
        except ResourceNotFoundError:
            logger.info("Remote opta config was already deleted")

    def delete_remote_state(self) -> None:
        providers = self.layer.gen_providers(0)
        credentials = self.get_credentials()

        storage_account_name = providers["terraform"]["backend"]["azurerm"][
            "storage_account_name"
        ]
        container_name = providers["terraform"]["backend"]["azurerm"]["container_name"]

        storage_client = ContainerClient(
            account_url=f"https://{storage_account_name}.blob.core.windows.net",
            container_name=container_name,
            credential=credentials,
        )
        config_path = f"{self.layer.name}"
        try:
            storage_client.delete_blob(config_path, delete_snapshots="include")
        except ResourceNotFoundError:
            logger.info("Remote opta state was already deleted")

    def get_terraform_lock_id(self) -> str:
        providers = self.layer.gen_providers(0)
        credentials = self.get_credentials()
        storage_account_name = providers["terraform"]["backend"]["azurerm"][
            "storage_account_name"
        ]
        container_name = providers["terraform"]["backend"]["azurerm"]["container_name"]
        key = providers["terraform"]["backend"]["azurerm"]["key"]

        try:
            blob = (
                BlobServiceClient(
                    f"https://{storage_account_name}.blob.core.windows.net/",
                    credential=credentials,
                )
                .get_container_client(container_name)
                .get_blob_client(key)
            )
            b64_encoded_tf_lock = blob.get_blob_properties().metadata["Terraformlockid"]
            tf_lock_data = json.loads(base64.b64decode(b64_encoded_tf_lock))
            return tf_lock_data["ID"]
        except ResourceNotFoundError:
            return ""
        except Exception:
            return ""

    def bucket_exists(self, bucket_name: str, storage_account_name: str) -> bool:
        credentials = self.get_credentials()
        storage_client = ContainerClient(
            account_url=f"https://{storage_account_name}.blob.core.windows.net",
            container_name=bucket_name,
            credential=credentials,
        )
        try:
            return storage_client.exists()
        except Exception:
            return False

    def cluster_exist(self) -> bool:
        providers = self.layer.root().gen_providers(0)

        ensure_installed("az")

        rg_name = providers["terraform"]["backend"]["azurerm"]["resource_group_name"]
        subscription_id = providers["provider"]["azurerm"]["subscription_id"]
        cluster_name = self.layer.get_cluster_name()
        try:
            output = nice_run(
                [
                    "az",
                    "aks",
                    "list",
                    "--subscription",
                    subscription_id,
                    "--resource-group",
                    rg_name,
                ],
                capture_output=True,
                check=True,
            ).stdout
            output_list = json.loads(output)
            return any([x.get("name") == cluster_name for x in output_list])
        except Exception:
            return False

    def set_kube_config(self) -> None:
        providers = self.layer.root().gen_providers(0)

        ensure_installed("az")

        rg_name = providers["terraform"]["backend"]["azurerm"]["resource_group_name"]
        cluster_name = self.layer.get_cluster_name()

        if not self.cluster_exist():
            raise Exception(
                "The AKS cluster name could not be determined -- please make sure it has been applied in the environment."
            )
<<<<<<< HEAD
            return True
        except ResourceNotFoundError:
            return False

    def get_all_remote_configs(self) -> Dict[str, Dict[str, "StructuredConfig"]]:
        raise UserErrors("Feature Unsupported for Azure")
=======

        nice_run(
            [
                "az",
                "aks",
                "get-credentials",
                "--resource-group",
                rg_name,
                "--name",
                cluster_name,
                "--admin",
                "--overwrite-existing",
            ],
            stdout=DEVNULL,
            check=True,
        )
>>>>>>> 3960cd52
<|MERGE_RESOLUTION|>--- conflicted
+++ resolved
@@ -1,23 +1,16 @@
 import base64
 from contextlib import redirect_stderr
 from io import StringIO
-<<<<<<< HEAD
+from subprocess import DEVNULL  # nosec
 from typing import TYPE_CHECKING, Dict, Optional
-=======
-from subprocess import DEVNULL  # nosec
-from typing import TYPE_CHECKING, Optional
->>>>>>> 3960cd52
 
 from azure.core.exceptions import ClientAuthenticationError, ResourceNotFoundError
 from azure.identity import DefaultAzureCredential
 from azure.storage.blob import BlobServiceClient, ContainerClient, StorageStreamDownloader
 
 from opta.core.cloud_client import CloudClient
-<<<<<<< HEAD
 from opta.exceptions import UserErrors
-=======
 from opta.nice_subprocess import nice_run
->>>>>>> 3960cd52
 from opta.utils import json, logger
 from opta.utils.dependencies import ensure_installed
 
@@ -198,6 +191,9 @@
         except Exception:
             return False
 
+    def get_all_remote_configs(self) -> Dict[str, Dict[str, "StructuredConfig"]]:
+        raise UserErrors("Feature Unsupported for Azure")
+
     def set_kube_config(self) -> None:
         providers = self.layer.root().gen_providers(0)
 
@@ -210,14 +206,6 @@
             raise Exception(
                 "The AKS cluster name could not be determined -- please make sure it has been applied in the environment."
             )
-<<<<<<< HEAD
-            return True
-        except ResourceNotFoundError:
-            return False
-
-    def get_all_remote_configs(self) -> Dict[str, Dict[str, "StructuredConfig"]]:
-        raise UserErrors("Feature Unsupported for Azure")
-=======
 
         nice_run(
             [
@@ -233,5 +221,4 @@
             ],
             stdout=DEVNULL,
             check=True,
-        )
->>>>>>> 3960cd52
+        )