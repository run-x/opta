--- conflicted
+++ resolved
@@ -17,13 +17,8 @@
 
 
 def gen(
-<<<<<<< HEAD
     config: str, env: Optional[str], var: List[str] = []
-) -> Generator[Tuple[int, int], None, None]:
-=======
-    configfile: str, env: Optional[str], var: List[str] = []
 ) -> Generator[Tuple[int, Blocks, int], None, None]:
->>>>>>> db6d154e
     """ Generate TF file based on opta config file """
     if not os.path.exists(config):
         raise UserErrors(f"File {config} not found")
