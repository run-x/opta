--- conflicted
+++ resolved
@@ -31,14 +31,13 @@
         raise NotImplementedError()
 
     @abstractmethod
-<<<<<<< HEAD
     def get_all_remote_configs(self) -> Dict[str, Dict[str, "StructuredConfig"]]:
         pass
-=======
+
+    @abstractmethod
     def cluster_exist(self) -> bool:
         raise NotImplementedError()
 
     @abstractmethod
     def set_kube_config(self) -> None:
-        raise NotImplementedError()
->>>>>>> 3960cd52
+        raise NotImplementedError()