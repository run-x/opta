import os
from pathlib import Path
from typing import TYPE_CHECKING, Dict, Optional

from opta.constants import HOME
from opta.core.cloud_client import CloudClient
<<<<<<< HEAD
from opta.exceptions import UserErrors
=======
from opta.nice_subprocess import nice_run
>>>>>>> 3960cd52
from opta.utils import json, logger

if TYPE_CHECKING:
    from opta.layer import Layer, StructuredConfig


class Local(CloudClient):
    def __init__(self, layer: "Layer"):
        local_dir = os.path.join(os.path.join(str(Path.home()), ".opta", "local"))
        self.tf_file = os.path.join(
            str(Path.home()), ".opta", "local", "tfstate", layer.name
        )
        self.config_file_path = os.path.join(
            local_dir, "opta_config", f"opta-{layer.org_name}-{layer.name}"
        )
        if not os.path.exists(os.path.dirname(self.config_file_path)):
            os.makedirs(os.path.dirname(self.config_file_path))

        super().__init__(layer)

    def get_remote_config(self) -> Optional["StructuredConfig"]:
        try:
            return json.load(open(self.config_file_path, "r"))
        except Exception:  # Backwards compatibility
            logger.debug(
                "Could not successfully download and parse any pre-existing config"
            )
            return None

    def upload_opta_config(self) -> None:

        with open(self.config_file_path, "w") as f:
            f.write(json.dumps(self.layer.structured_config()))

        logger.debug("Uploaded opta config to local")

    def delete_opta_config(self) -> None:

        if os.path.isfile(self.config_file_path):
            os.remove(self.config_file_path)
            logger.info("Deleted opta config from local")
        else:
            logger.warn(f"Did not find opta config {self.config_file_path} to delete")

    def delete_remote_state(self) -> None:

        if os.path.isfile(self.tf_file):
            os.remove(self.tf_file)
            logger.info("Deleted opta tf config from local")
        if os.path.isfile(self.tf_file + ".backup"):
            os.remove(self.tf_file + ".backup")
            logger.info("Deleted opta tf backup config from local")
        else:
            logger.warn(f"Did not find opta tf state {self.tf_file} to delete")

    def get_terraform_lock_id(self) -> str:
        return ""

<<<<<<< HEAD
    def get_all_remote_configs(self) -> Dict[str, Dict[str, "StructuredConfig"]]:
        raise UserErrors("Feature Unsupported for Local")
=======
    def set_kube_config(self) -> None:
        nice_run(
            ["kubectl", "config", "use-context", "kind-opta-local-cluster"],
            check=True,
            capture_output=True,
        )

    def cluster_exist(self) -> bool:
        try:
            output: str = nice_run(
                [f"{HOME}/.opta/local/kind", "get", "clusters"],
                check=True,
                capture_output=True,
            ).stdout
            return output.strip() != ""
        except Exception:
            return False
>>>>>>> 3960cd52
<|MERGE_RESOLUTION|>--- conflicted
+++ resolved
@@ -4,11 +4,8 @@
 
 from opta.constants import HOME
 from opta.core.cloud_client import CloudClient
-<<<<<<< HEAD
 from opta.exceptions import UserErrors
-=======
 from opta.nice_subprocess import nice_run
->>>>>>> 3960cd52
 from opta.utils import json, logger
 
 if TYPE_CHECKING:
@@ -67,10 +64,9 @@
     def get_terraform_lock_id(self) -> str:
         return ""
 
-<<<<<<< HEAD
     def get_all_remote_configs(self) -> Dict[str, Dict[str, "StructuredConfig"]]:
         raise UserErrors("Feature Unsupported for Local")
-=======
+
     def set_kube_config(self) -> None:
         nice_run(
             ["kubectl", "config", "use-context", "kind-opta-local-cluster"],
@@ -88,4 +84,3 @@
             return output.strip() != ""
         except Exception:
             return False
->>>>>>> 3960cd52
