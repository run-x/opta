from __future__ import annotations

import os
import re
import shutil
import tempfile
from os import path
from types import SimpleNamespace
from typing import Any, Dict, Iterable, List, Optional, Tuple

import git
import yaml

from opta.commands.validate import validate_yaml
from opta.constants import REGISTRY
from opta.exceptions import UserErrors
from opta.module import Module
from opta.module_processors.base import ModuleProcessor
from opta.module_processors.datadog import DatadogProcessor
from opta.module_processors.k8s_base import K8sBaseProcessor
from opta.module_processors.k8s_service import K8sServiceProcessor
from opta.plugins.derived_providers import DerivedProviders
from opta.utils import deep_merge, hydrate, logger


class Layer:
    def __init__(
        self,
        name: str,
        org_name: Optional[str],
        providers: Dict[Any, Any],
        modules_data: List[Any],
        parent: Optional[Layer] = None,
        variables: Optional[Dict[str, Any]] = None,
    ):
        if not Layer.valid_name(name):
            raise UserErrors(
                "Invalid layer, can only contain letters, dashes and numbers!"
            )
        self.name = name
        self.parent = parent
        if parent is None and org_name is None:
            raise UserErrors("Config must have org name or a parent who has an org name")
        self.org_name = org_name
        if self.parent and self.org_name is None:
            self.org_name = self.parent.org_name
        self.providers = providers
        self.variables = variables or {}
        self.modules = []
        for module_data in modules_data:
            self.modules.append(Module(self.name, module_data, self.parent,))
        module_names: set = set()
        for module in self.modules:
            if module.name in module_names:
                raise UserErrors(
                    f"The module name {module.name} is used multiple time in the "
                    "layer. Module names must be unique per layer"
                )

    @classmethod
    def load_from_yaml(cls, config: str, env: Optional[str]) -> Layer:
        if config.startswith("git@"):
            logger.debug("Loading layer from git...")
            git_url, file_path = config.split("//")
            branch = "main"
            if "?" in file_path:
                file_path, file_vars = file_path.split("?")
                res = dict(
                    map(
                        lambda x: (x.split("=")[0], x.split("=")[1]), file_vars.split(",")
                    )
                )
                branch = res.get("ref", branch)
            t = tempfile.mkdtemp()
            # Clone into temporary dir
            git.Repo.clone_from(git_url, t, branch=branch, depth=1)
            conf = yaml.load(open(os.path.join(t, file_path)), Loader=yaml.Loader)
            shutil.rmtree(t)
        elif path.exists(config):
            logger.debug(f"Loaded the following configfile:\n{open(config).read()}")
            conf = yaml.load(open(config), Loader=yaml.Loader)
        else:
            raise UserErrors(f"File {config} not found")
<<<<<<< HEAD

        validate_yaml(config)
=======
        conf["path"] = config
>>>>>>> 4b8e54be
        return cls.load_from_dict(conf, env)

    @classmethod
    def load_from_dict(cls, conf: Dict[Any, Any], env: Optional[str]) -> Layer:
        modules_data = conf.get("modules", [])
        environments = conf.pop("environments", None)
        name = conf.pop("name", None)
        if name is None:
            raise UserErrors("Config must have name")
        org_name = conf.pop("org_name", None)
        providers = conf.pop("providers", {})
        if environments:
            potential_envs: Dict[str, Tuple] = {}
            for env_meta in environments:
                env_name = env_meta["name"]
                parent_path: str = env_meta["path"]
                if not parent_path.startswith("git@") and not parent_path.startswith("/"):
                    parent_path = os.path.join(
                        os.path.dirname(conf["path"]), env_meta["path"]
                    )
                current_parent = cls.load_from_yaml(parent_path, None)
                if current_parent.parent is not None:
                    raise UserErrors(
                        "A parent can not have a parent, only one level of parent-child allowed."
                    )
                current_env = current_parent.get_env()
                if current_env in potential_envs.keys():
                    raise UserErrors(
                        f"Same environment: {current_env} is imported twice as parent"
                    )
                potential_envs[env_name] = (current_parent, env_meta)

            if len(potential_envs) > 1 and env not in potential_envs:
                raise UserErrors(
                    f"Invalid --env flag, valid ones are {list(potential_envs.keys())}"
                )
            if env is None:
                current_parent, env_meta = list(potential_envs.values())[0]
            else:
                current_parent, env_meta = potential_envs[env]
            current_variables = env_meta.get("variables", {})
            return cls(
                name, org_name, providers, modules_data, current_parent, current_variables
            )
        return cls(name, org_name, providers, modules_data)

    @staticmethod
    def valid_name(name: str) -> bool:
        pattern = "^[A-Za-z0-9-]*$"
        return bool(re.match(pattern, name))

    def get_env(self) -> str:
        if self.parent is not None:
            return self.parent.get_env()
        return self.name

    def get_module(
        self, module_name: str, module_idx: Optional[int] = None
    ) -> Optional[Module]:
        module_idx = module_idx or len(self.modules) - 1
        for module in self.modules[0 : module_idx + 1]:
            if module.name == module_name:
                return module
        return None

    def get_module_by_type(
        self, module_type: str, module_idx: Optional[int] = None
    ) -> list[Module]:
        module_idx = module_idx or len(self.modules) - 1
        modules = []
        for module in self.modules[0 : module_idx + 1]:
            if module.data["type"] == module_type:
                modules.append(module)
        return modules

    def outputs(self, module_idx: Optional[int] = None) -> Iterable[str]:
        ret: List[str] = []
        module_idx = module_idx or len(self.modules) - 1
        for module in self.modules[0 : module_idx + 1]:
            ret += module.outputs()
        return ret

    def gen_tf(self, module_idx: int) -> Dict[Any, Any]:
        ret: Dict[Any, Any] = {}
        for module in self.modules[0 : module_idx + 1]:
            module_type = module.data["type"]
            if module_type == "k8s-service":
                K8sServiceProcessor(module, self).process(module_idx)
            elif module_type == "k8s-base":
                K8sBaseProcessor(module, self).process(module_idx)
            elif module_type == "datadog":
                DatadogProcessor(module, self).process(module_idx)
            else:
                ModuleProcessor(module, self).process(module_idx)
        for module in self.modules[0 : module_idx + 1]:
            ret = deep_merge(module.gen_tf(), ret)

        return hydrate(ret, self.metadata_hydration())

    def metadata_hydration(self) -> Dict[Any, Any]:
        parent_name = self.parent.name if self.parent is not None else "nil"
        parent = None
        if self.parent is not None:
            parent = SimpleNamespace(
                **{
                    k: f"${{data.terraform_remote_state.parent.outputs.{k}}}"
                    for k in self.parent.outputs()
                }
            )
        return {
            "parent": parent,
            "vars": SimpleNamespace(**self.variables),
            "parent_name": parent_name,
            "layer_name": self.name,
            "state_storage": self.state_storage(),
            "env": self.get_env(),
        }

    def state_storage(self) -> str:
        if self.parent is not None:
            return self.parent.state_storage()
        else:
            return f"opta-tf-state-{self.org_name}-{self.name}"

    def gen_providers(self, module_idx: int) -> Dict[Any, Any]:
        ret: Dict[Any, Any] = {"provider": {}}
        providers = self.providers
        if self.parent is not None:
            providers = deep_merge(providers, self.parent.providers)
        for k, v in providers.items():
            self.handle_special_providers(k, v)
            ret["provider"][k] = v
            if k in REGISTRY["backends"]:
                hydration = deep_merge(self.metadata_hydration(), {"provider": v})
                ret["terraform"] = hydrate(
                    REGISTRY["backends"][k]["terraform"], hydration
                )

                if self.parent is not None:
                    # Add remote state
                    backend, config = list(
                        REGISTRY["backends"][k]["terraform"]["backend"].items()
                    )[0]
                    ret["data"] = {
                        "terraform_remote_state": {
                            "parent": {
                                "backend": backend,
                                "config": hydrate(
                                    config,
                                    {
                                        "layer_name": self.parent.name,
                                        "state_storage": self.state_storage(),
                                        "provider": self.parent.providers.get(k, {}),
                                    },
                                ),
                            }
                        }
                    }

        # Add derived providers like k8s from parent
        ret = deep_merge(ret, DerivedProviders(self.parent, is_parent=True).gen_tf())
        # Add derived providers like k8s from own modules
        ret = deep_merge(
            ret, DerivedProviders(self, is_parent=False).gen_tf(module_idx=module_idx)
        )

        return ret

    # Special logic for mapping the opta config to the provider block
    def handle_special_providers(self, provider_name: str, provider_data: dict) -> None:
        # Terraform requires an array of AWS account ids, but having the customer specify
        # that is awk, so transform it during the mapping.
        if provider_name == "aws" and "account_id" in provider_data:
            aws_account_id = provider_data.pop("account_id")
            provider_data["allowed_account_ids"] = [aws_account_id]<|MERGE_RESOLUTION|>--- conflicted
+++ resolved
@@ -81,12 +81,9 @@
             conf = yaml.load(open(config), Loader=yaml.Loader)
         else:
             raise UserErrors(f"File {config} not found")
-<<<<<<< HEAD
 
         validate_yaml(config)
-=======
         conf["path"] = config
->>>>>>> 4b8e54be
         return cls.load_from_dict(conf, env)
 
     @classmethod
