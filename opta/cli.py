--- conflicted
+++ resolved
@@ -144,9 +144,6 @@
     help="Force regenerate opta setup files, instead of using cache",
 )
 @click.pass_context
-<<<<<<< HEAD
-def output(ctx: Any, configfile: str, env: Optional[str], force_init: bool,) -> None:
-=======
 def output(
     ctx: Any,
     configfile: str,
@@ -154,7 +151,6 @@
     include_parent: bool,
     force_init: bool,
 ) -> None:
->>>>>>> dd8c941e
     """ Print TF outputs """
     temp_tf_file = "tmp-output.tf.json"
     ctx.invoke(apply, configfile=configfile, env=env, out=temp_tf_file, no_apply=True)
