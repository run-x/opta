import sys
from typing import Any

import sentry_sdk
from sentry_sdk.integrations.atexit import AtexitIntegration

from opta.exceptions import UserErrors
from opta.helpers.cli.push import get_ecr_auth_info, get_registry_url, push_to_docker


def at_exit_callback(pending: int, timeout: float) -> None:
    """Don't be loud about sentry, our customer doesn't care about it."""

    def echo(msg):
        # type: (str) -> None
        sys.stderr.write(msg + "\n")

    if pending > 0:
        echo("Sentry is attempting to send %i pending error messages" % pending)
        echo("Waiting up to %s seconds" % timeout)
        echo("Press Ctrl-%s to quit" % (os.name == "nt" and "Break" or "C"))
    sys.stderr.flush()


def before_send(event: Any, hint: Any) -> Any:
    """Don't send us events caused by user errors"""
    if "exc_info" in hint:
        exc_type, exc_value, tb = hint["exc_info"]
        if isinstance(exc_value, UserErrors):
            return None
    return event


if hasattr(sys, "_called_from_test"):
    print("Not sending sentry cause we think we're in a pytest")
else:
    sentry_sdk.init(
        "https://aab05facf13049368d749e1b30a08b32@o511457.ingest.sentry.io/5610510",
        traces_sample_rate=1.0,
        integrations=[AtexitIntegration(at_exit_callback)],
        before_send=before_send,
    )


import json  # noqa: E402
import os  # noqa: E402
import os.path  # noqa: E402
from importlib.util import find_spec  # noqa: E402
from typing import List, Optional, Set  # noqa: E402

import boto3  # noqa: E402
import click  # noqa: E402
import yaml  # noqa: E402

from opta import gen_tf  # noqa: E402
from opta.amplitude import amplitude_client  # noqa: E402
from opta.kubectl import setup_kubectl  # noqa: E402
from opta.layer import Layer  # noqa: E402
from opta.nice_subprocess import nice_run  # noqa: E402
from opta.output import get_terraform_outputs  # noqa: E402
from opta.plugins.secret_manager import secret  # noqa: E402
from opta.utils import deep_merge, is_tool  # noqa: E402
from opta.version import version  # noqa: E402

DEFAULT_GENERATED_TF_FILE = "tmp-main.tf.json"
TERRAFORM_PLAN_FILE = "tf.plan"


@click.group()
def cli() -> None:
    """Welcome to opta, runx's cli!"""
    pass


@cli.command(hidden=True)
def debugger() -> None:
    """The opta debugger -- to help you debug"""
    curses_spec = find_spec("_curses")
    curses_found = curses_spec is not None
    amplitude_client.send_event(amplitude_client.DEBUGGER_EVENT)

    if curses_found:
        from opta.debugger import Debugger

        dbg = Debugger()
        dbg.run()
    else:
        print(
            "We're very sorry but it seems like your python installation does not "
            "support curses for advanced cli ui experience. This is a known issue if you "
            "have pyenv + Big Sur-- pls look at this issue documentations: "
            "https://github.com/pyenv/pyenv/issues/1755"
        )


@cli.command(hidden=True)
@click.option(
    "--configfile", default="opta.yml", help="Opta config file", show_default=True
)
@click.option("--out", default=DEFAULT_GENERATED_TF_FILE, help="Generated tf file")
@click.option("--env", default=None, help="The env to use when loading the config file")
@click.option(
    "--no-apply",
    is_flag=True,
    default=False,
    help="Do not run terraform, just write the json",
)
@click.option(
    "--refresh",
    is_flag=True,
    default=False,
    help="Run from first block, regardless of current state",
)
@click.option("--max-block", default=None, type=int, help="Max block to process")
@click.option("--var", multiple=True, default=[], type=str, help="Variable to update")
def gen(
    configfile: str,
    out: str,
    env: Optional[str],
    no_apply: bool,
    refresh: bool,
    max_block: Optional[int],
    var: List[str],
) -> None:
    """Deprecated-- pls use apply it's exactly the same"""
    print("The gen command is being deprecated in favor of the apply command")
    _apply(configfile, out, env, no_apply, refresh, max_block, var, False)
    _cleanup()


@cli.command(hidden=True)
@click.option("--configfile", default="opta.yml", help="Opta config file")
@click.option("--env", default=None, help="The env to use when loading the config file")
@click.option(
    "--include-parent",
    is_flag=True,
    default=False,
    help="Also fetch outputs from the env (parent) layer",
)
@click.option(
    "--force-init",
    is_flag=True,
    default=False,
    help="Force regenerate opta setup files, instead of using cache",
)
@click.pass_context
def output(
    ctx: Any, configfile: str, env: Optional[str], include_parent: bool, force_init: bool,
) -> None:
    """ Print TF outputs """
    temp_tf_file = "tmp-output.tf.json"
    ctx.invoke(apply, configfile=configfile, env=env, out=temp_tf_file, no_apply=True)
    outputs = get_terraform_outputs(force_init, include_parent)
    outputs_formatted = json.dumps(outputs, indent=4)
    print(outputs_formatted)
    os.remove(temp_tf_file)


@cli.command()
@click.argument("image")
@click.option("--configfile", default="opta.yml", help="Opta config file.")
@click.option("--env", default=None, help="The env to use when loading the config file.")
@click.option(
    "--tag",
    default=None,
    help="The image tag associated with your docker container. Defaults to your local image tag.",
)
@click.pass_context
def push(
    ctx: Any, image: str, configfile: str, env: str, tag: Optional[str] = None,
) -> None:
    if not is_tool("docker"):
        raise Exception("Please install docker on your machine")

    temp_tf_file = "tmp-output.tf.json"
    try:
        ctx.invoke(apply, configfile=configfile, env=env, out=temp_tf_file, no_apply=True)
    finally:
        if os.path.exists(temp_tf_file):
            os.remove(temp_tf_file)

    registry_url = get_registry_url()
    username, password = get_ecr_auth_info(configfile, env)
    push_to_docker(username, password, image, registry_url, tag)


@cli.command()
@click.option(
    "--configfile", default="opta.yml", help="Opta config file", show_default=True
)
@click.option("--env", default=None, help="The env to use when loading the config file")
@click.pass_context
def configure_kubectl(ctx: Any, configfile: str, env: Optional[str]) -> None:
    """ Configure the kubectl CLI tool for the given cluster """
    temp_tf_file = "tmp-configure-kubectl.tf.json"
    ctx.invoke(apply, configfile=configfile, env=env, out=temp_tf_file, no_apply=True)
    # Also switches the current kubectl context to the cluster.
    setup_kubectl(configfile, env)
    os.remove(temp_tf_file)


@cli.command()
@click.option(
    "--configfile", default="opta.yml", help="Opta config file", show_default=True
)
@click.option(
    "--out", default=DEFAULT_GENERATED_TF_FILE, help="Generated tf file", hidden=True
)
@click.option(
    "--env",
    default=None,
    help="The env to use when loading the config file",
    show_default=True,
)
@click.option(
    "--no-apply",
    is_flag=True,
    default=False,
    help="Do not run terraform, just write the json",
    hidden=True,
)
@click.option(
    "--refresh",
    is_flag=True,
    default=False,
    help="Run from first block, regardless of current state",
<<<<<<< HEAD
    hidden=True,
)
@click.option(
    "--max-block", default=None, type=int, help="Max block to process", hidden=True
)
=======
)
@click.option(
    "--max-block", default=None, type=int, help="Max block to process", hidden=True
)
>>>>>>> ffee499b
@click.option("--var", multiple=True, default=[], type=str, help="Variable to update")
@click.option(
    "--test",
    is_flag=True,
    default=False,
    help="Run tf plan, but don't lock state file",
    hidden=True,
)
def apply(
    configfile: str,
    out: str,
    env: Optional[str],
    no_apply: bool,
    refresh: bool,
    max_block: Optional[int],
    var: List[str],
    test: bool,
) -> None:
    """Apply your opta config file to your infrastructure!"""
    _apply(configfile, out, env, no_apply, refresh, max_block, var, test)
    _cleanup()


def _apply(
    configfile: str,
    out: str,
    env: Optional[str],
    no_apply: bool,
    refresh: bool,
    max_block: Optional[int],
    var: List[str],
    test: bool,
) -> None:
    """ Generate TF file based on opta config file """
    if not is_tool("terraform"):
        raise UserErrors("Please install terraform on your machine")
    if not os.path.exists(configfile):
        raise UserErrors(f"File {configfile} not found")
    amplitude_client.send_event(amplitude_client.START_GEN_EVENT)

    conf = yaml.load(open(configfile), Loader=yaml.Loader)
    for v in var:
        key, value = v.split("=")
        conf["meta"]["variables"][key] = value

    layer = Layer.load_from_dict(conf, env)
    current_module_keys: Set[str] = set()
    total_modules_applied: Set[str] = set()
    print("Loading infra blocks")
    blocks_to_process = (
        layer.blocks[: max_block + 1] if max_block is not None else layer.blocks
    )
    for block_idx, block in enumerate(blocks_to_process):
        current_module_keys = current_module_keys.union(
            set(map(lambda x: x.key, block.modules))
        )
        try:
            if not os.path.isdir("./.terraform") and not os.path.isfile(
                "./terraform.tfstate"
            ):
                print(
                    "Couldn't find terraform state locally, gonna check to see if remote "
                    "state is available"
                )
                providers = layer.gen_providers(0, True)
                if "s3" in providers.get("terraform", {}).get("backend", {}):
                    bucket = providers["terraform"]["backend"]["s3"]["bucket"]
                    key = providers["terraform"]["backend"]["s3"]["key"]
                    print(
                        f"Found an s3 backend in bucket {bucket} and key {key}, "
                        "gonna try to download the statefile from there"
                    )
                    s3 = boto3.client("s3")
                    s3.download_file(bucket, key, "./terraform.tfstate")
            current_state = (
                nice_run(["terraform", "state", "list"], check=True, capture_output=True)
                .stdout.decode("utf-8")
                .split("\n")
            )
            for resource in current_state:
                if resource.startswith("module"):
                    total_modules_applied.add(resource.split(".")[1])
        except Exception:
            print("Terraform state was unavailable, will assume a new build.")

        if (
            current_module_keys.issubset(total_modules_applied)
            and block_idx + 1 != len(blocks_to_process)
            and not refresh
        ):
            continue
        print(f"Generating block {block_idx} for modules {current_module_keys}...")
        ret = layer.gen_providers(block_idx, block.backend_enabled)
        ret = deep_merge(layer.gen_tf(block_idx), ret)

        gen_tf.gen(ret, out)
        if no_apply:
            continue
        print(f"Will now initialize generate terraform plan for block {block_idx}.")
        amplitude_client.send_event(
            amplitude_client.PLAN_EVENT, event_properties={"block_idx": block_idx}
        )

        target_modules = list(current_module_keys)
        # On the last block run, destroy all modules that are in the remote state,
        # but have not been touched by any block.
        # Modules are untouched if the customer deletes or renames them in the
        # opta config file.
        # TODO: Warn user when things are getting deleted (when we have opta diffs)
        if block_idx + 1 == len(blocks_to_process):
            untouched_modules = list(total_modules_applied - current_module_keys)
            target_modules += untouched_modules

        targets = list(map(lambda x: f"-target=module.{x}", target_modules))

        # Always fetch the latest modules while we're still in active development.
        nice_run(["terraform", "get", "--update"], check=True)

        nice_run(["terraform", "init"], check=True)

        # When the test flag is passed, verify that terraform plan runs without issues,
        # but don't lock the state.
        if test:
            nice_run(["terraform", "plan", "-lock=false"] + targets, check=True)
            print("Plan ran successfully, skipping apply..")
            continue
        else:
            nice_run(
                ["terraform", "plan", f"-out={TERRAFORM_PLAN_FILE}", "-lock-timeout=60s"]
                + targets,
                check=True,
            )

        click.confirm(
            "Terraform plan generation successful, would you like to apply?", abort=True
        )
        amplitude_client.send_event(
            amplitude_client.APPLY_EVENT, event_properties={"block_idx": block_idx}
        )
        nice_run(
            ["terraform", "apply", "-lock-timeout=60s"] + targets + [TERRAFORM_PLAN_FILE],
            check=True,
        )
        block_idx += 1


def _cleanup() -> None:
    try:
        os.remove(DEFAULT_GENERATED_TF_FILE)
        os.remove(TERRAFORM_PLAN_FILE)
    except FileNotFoundError:
        pass


# Initialize secret manager
cli.add_command(secret)

# Version command
cli.add_command(version)

if __name__ == "__main__":
    cli()<|MERGE_RESOLUTION|>--- conflicted
+++ resolved
@@ -224,18 +224,11 @@
     is_flag=True,
     default=False,
     help="Run from first block, regardless of current state",
-<<<<<<< HEAD
     hidden=True,
 )
 @click.option(
     "--max-block", default=None, type=int, help="Max block to process", hidden=True
 )
-=======
-)
-@click.option(
-    "--max-block", default=None, type=int, help="Max block to process", hidden=True
-)
->>>>>>> ffee499b
 @click.option("--var", multiple=True, default=[], type=str, help="Variable to update")
 @click.option(
     "--test",
