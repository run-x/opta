--- conflicted
+++ resolved
@@ -178,7 +178,6 @@
   type    = list(map(string))
   default = []
 }
-<<<<<<< HEAD
 
 variable "initial_liveness_delay" {
   type    = number
@@ -189,9 +188,8 @@
   type    = number
   default = 30
 }
-=======
+
 variable "ingress_extra_annotations" {
   type    = map(string)
   default = {}
-}
->>>>>>> 32949b56
+}