# data "aws_caller_identity" "current" {}

locals {
  uri_components = [for s in var.public_uri : {
    domain : split("/", s)[0],
    pathPrefix : (length(split("/", s)) > 1 ? "/${join("/", slice(split("/", s), 1, length(split("/", s))))}" : "/")
  }]
  uppercase_image = upper(var.image)
}


variable "env_name" {
  description = "Env name"
  type        = string
}

variable "layer_name" {
  description = "Layer name"
  type        = string
}

variable "module_name" {
  description = "Module name"
  type        = string
}

variable "consistent_hash" {
  type    = string
  default = null
}

variable "sticky_session" {
  default = false
}

variable "sticky_session_max_age" {
  default = 86400
}

variable "ports" {
  description = "Ports to be exposed"
  type        = list(any)
}

variable "http_port" {
  description = "The port that exposes an HTTP interface"
  type        = any
  default     = null
}

variable "probe_port" {
  description = "The port that is used for health probes"
  type        = any
  default     = null
}

variable "service_annotations" {
  description = "Annotations to add to the service resource"
  type        = map(string)
  default     = {}
}

variable "image" {
  description = "External Image to be deployed"
  type        = string
}

variable "tag" {
  description = "Tag of image to be deployed"
  type        = string
  default     = null
}

variable "digest" {
  description = "Digest of image to be deployed"
  type        = string
  default     = null
}

variable "min_containers" {
  description = "Min value for HPA autoscaling"
  type        = string
  default     = 1
}

variable "max_containers" {
  description = "Max value for HPA autoscaling"
  type        = string
  default     = 3
}

variable "autoscaling_target_cpu_percentage" {
  description = "Percentage of requested cpu after which autoscaling kicks in"
  default     = 80
}

variable "autoscaling_target_mem_percentage" {
  description = "Percentage of requested memory after which autoscaling kicks in"
  default     = 80
}

variable "liveness_probe_path" {
  description = "Url path for liveness probe"
  type        = string
  default     = null
}

variable "readiness_probe_path" {
  description = "Url path for readiness probe"
  type        = string
  default     = null
}

variable "healthcheck_path" {
  type    = string
  default = null
}

variable "resource_request" {
  type = map(any)
  default = {
    cpu : 100
    memory : 128
  }
}

variable "env_vars" {
  description = "Environment variables to pass to the container"
  type = list(object({
    name  = string
    value = string
  }))
  default = []
}

variable "public_uri" {
  type    = list(string)
  default = []
}

variable "domain" {
  type    = string
  default = ""
}

variable "secrets" { default = null }
variable "links" { default = null }

variable "link_secrets" {
  type    = list(map(string))
  default = []
}

variable "manual_secrets" {
  type    = list(string)
  default = []
}

variable "local_registry_name" {
  type    = string
  default = "localhost:5000"
}

variable "keep_path_prefix" {
  type    = bool
  default = false
}

variable "persistent_storage" {
  type    = list(map(string))
  default = []
}
<<<<<<< HEAD

variable "initial_liveness_delay" {
  type    = number
  default = 30
}

variable "initial_readiness_delay" {
  type    = number
  default = 30
=======
variable "ingress_extra_annotations" {
  type    = map(string)
  default = {}
>>>>>>> 32949b56
}<|MERGE_RESOLUTION|>--- conflicted
+++ resolved
@@ -170,7 +170,6 @@
   type    = list(map(string))
   default = []
 }
-<<<<<<< HEAD
 
 variable "initial_liveness_delay" {
   type    = number
@@ -180,9 +179,9 @@
 variable "initial_readiness_delay" {
   type    = number
   default = 30
-=======
+}
+
 variable "ingress_extra_annotations" {
   type    = map(string)
   default = {}
->>>>>>> 32949b56
 }