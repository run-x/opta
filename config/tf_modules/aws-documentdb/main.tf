resource "random_password" "documentdb_auth" {
  length = 20
  special = false
}

data "aws_security_group" "security_group" {
  name = "opta-${var.env_name}-documentdb-sg"
}

data "aws_kms_key" "main" {
  key_id = "alias/opta-${var.env_name}"
}

resource "aws_docdb_cluster_instance" "cluster_instances" {
  count              = 1
  identifier         = "opta-${var.layer_name}-${var.module_name}-${count.index}"
  cluster_identifier = aws_docdb_cluster.cluster.id
  instance_class     = var.instance_class
  apply_immediately = true
  auto_minor_version_upgrade = true
}

resource "aws_docdb_cluster" "cluster" {
  cluster_identifier = "opta-${var.layer_name}-${var.module_name}"
  master_username    = "master_user"
  master_password    = random_password.documentdb_auth.result
  db_subnet_group_name = "opta-${var.env_name}-docdb"
  engine_version = var.engine_version
  storage_encrypted = true
<<<<<<< HEAD
  kms_key_id = var.kms_account_key_arn
  vpc_security_group_ids = var.security_group == "" ? [data.aws_security_group.security_group[0].id] : [var.security_group]
  backup_retention_period = 5
=======
  kms_key_id = data.aws_kms_key.main.arn
  vpc_security_group_ids = [data.aws_security_group.security_group.id]
>>>>>>> 8d2644c4
  apply_immediately = true
  skip_final_snapshot = true
}<|MERGE_RESOLUTION|>--- conflicted
+++ resolved
@@ -27,14 +27,9 @@
   db_subnet_group_name = "opta-${var.env_name}-docdb"
   engine_version = var.engine_version
   storage_encrypted = true
-<<<<<<< HEAD
-  kms_key_id = var.kms_account_key_arn
-  vpc_security_group_ids = var.security_group == "" ? [data.aws_security_group.security_group[0].id] : [var.security_group]
-  backup_retention_period = 5
-=======
   kms_key_id = data.aws_kms_key.main.arn
   vpc_security_group_ids = [data.aws_security_group.security_group.id]
->>>>>>> 8d2644c4
+  backup_retention_period = 5
   apply_immediately = true
   skip_final_snapshot = true
 }