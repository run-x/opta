--- conflicted
+++ resolved
@@ -38,7 +38,6 @@
     "status": "DISABLED"
   }
 } {
-<<<<<<< HEAD
   rule := {
     "rule_id": "FG_R00227",
     "status": "DISABLED"
@@ -46,15 +45,6 @@
 } {
   rule := {
     "rule_id": "FG_R00433",
-=======
-    rule := {
-      "rule_id": "FG_R00433",
-      "status": "DISABLED"
-    }
-} {
-  rule := {
-    "rule_id": "FG_R00227",
->>>>>>> 9bf503d0
     "status": "DISABLED"
   }
 }