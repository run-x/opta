halt: false
environment_module: false
is_unique: true
inputs:
  - name: env_name
    user_facing: false
    description: Opta Environment name
    default: None
  - name: layer_name
    user_facing: false
    description: Opta Layer name
    default: None
  - name: module_name
    user_facing: false
    description: Opta Module name
    default: None
  - name: tag
    user_facing: false
    description: "Tag of image to be deployed"
    default: null
  - name: digest
    user_facing: false
    description: "Digest of image to be deployed"
    default: null
  - name: link_secrets
    user_facing: false
    description: "Secrets from links"
    default: []
  - name: manual_secrets
    user_facing: false
    description: "Manually set secrets"
    default: [ ]
  - name: read_buckets
    user_facing: false
    description: Buckets to grant read permissions for
    default: []
  - name: write_buckets
    user_facing: false
    description: Buckets to grant write permissions for
    default: []
  - name: image
    user_facing: true
    validator: str(required=True)
    description: Set to AUTO to create a private repo for your own images. Otherwises attempts to pull image from public dockerhub
    default: null
  - name: port
    user_facing: true
    validator: any(include('service_port'), required=False)
    # TODO(patrick): In description, mention deprecation
    description: |
      Specifies what port your app was made to be listened to. Currently it must be a map of the form
      `http: [PORT_NUMBER_HERE]` or `tcp: [PORT_NUMBER_HERE]`. Use http if you just have a vanilla http server and tcp for
      websockets.
  - name: ports
    user_facing: false # TODO(patrick): Will need to flip to true when we add support in this cloud
  - name: probe_port
    user_facing: false # TODO(patrick): Will need to flip to true when we add support in this cloud
  - name: http_port
    user_facing: false
  - name: min_containers
    user_facing: true
    validator: any(required=False)
    description: The minimum number of replicas your app can autoscale to.
    default: 1
  - name: max_containers
    user_facing: true
    validator: any(required=False)
    description: The maximum number of replicas your app can autoscale to.
    default: 3
  - name: autoscaling_target_cpu_percentage
    user_facing: true
    validator: any(str(), int(), required=False)
    description: See the [autoscaling]({{< relref "#autoscaling" >}}) section.
    default: 80
  - name: autoscaling_target_mem_percentage
    user_facing: true
    validator: any(str(), int(), required=False)
    description: See the [autoscaling]({{< relref "#autoscaling" >}}) section.
    default: 80
  - name: secrets
    user_facing: true
    validator: list(str(), required=False)
    description: Optional. A list of secrets to add as environment variables for your container. All secrets must be set following the [secrets instructions](/tutorials/secrets) prior to deploying the app.
    default: []
  - name: env_vars
    user_facing: true
    validator: any(list(include('env-var')), map(str(), str()), required=False)
    description: |
      A map of key values to add to the container as environment variables (key is name, value is value).
      ```yaml
      env_vars:
       FLAG: "true"
      ```
    default: [ ]
  - name: healthcheck_path
    user_facing: true
    validator: str(required=False)
    description: See the See the [liveness/readiness]({{< relref "#livenessreadiness-probe" >}}) section. Default `null` (i.e., no user-specified healthchecks)
    default: null
  - name: liveness_probe_path
    user_facing: true
    validator: str(required=False)
    description: Use if liveness probe != readiness probe
    default: null
  - name: readiness_probe_path
    user_facing: true
    validator: str(required=False)
    description: Use if liveness probe != readiness probe
    default: null
  - name: consistent_hash
    user_facing: true
    validator: str(required=False)
    description: Use [consistent hashing](https://www.nginx.com/resources/wiki/modules/consistent_hash/)
    default: null
  - name: sticky_session
    user_facing: true
    validator: bool(required=False)
    description: Use [sticky sessions](https://stackoverflow.com/questions/10494431/sticky-and-non-sticky-sessions) via cookies for your service (first request will send you a cookie called opta_cookie which you should add on future requests).
    default: false
  - name: sticky_session_max_age
    user_facing: true
    validator: int(required=False)
    description: If the sticky session is enabled, how long should the cookie last?
    default: 86400
  - name: resource_request
    user_facing: true
    validator: any(required=False)
    description: |
      See the [container resources]({{< relref "#container-resources" >}}) section. Default
      ```yaml
      cpu: 100 # in millicores
      memory: 128 # in megabytes
      ```
      CPU is given in millicores, and Memory is in megabytes.
    default:
      cpu : 100
      memory : 128
  - name: public_uri
    user_facing: true
    validator: any(str(), list(), required=False)
    description: |
      The full domain to expose your app under as well as path prefix. Must be the full parent domain or a subdomain referencing the parent as such: "dummy.{parent[domain]}/my/path/prefix"
    default: []
  - name: keep_path_prefix
    user_facing: true
    validator: bool(required=False)
    description: Should we keep the prefix path which you set in the public uri when forwarding requests to your service?
    default: false
  - name: links
    user_facing: true
    validator: list(any(str(), map()), required=False)
    description: A list of extra IAM role policies not captured by Opta which you wish to give to your service.
    default: []
  - name: persistent_storage
    user_facing: true
    validator: list(include('persistent_storage'), required=False)
    description: |
      A list persistent storages to add to each instance of your service (need to give a `size` which is the size in GB
      for the storage volume to be, and `path` which is the path in the filesystem of each instance to place it under)
    default: []
<<<<<<< HEAD
  - name: ingress_extra_annotations
    user_facing: true
    validator: map(required=False)
    default: {}
    description: |
      These are extra annotations to add to ingress objects
=======
  - name: additional_iam_roles
    user_facing: true
    description: A list of extra project-level iam roles to grant to the service account created for this k8s service
    validator: list(str(), required=False)
    default: [ ]
>>>>>>> 539b75c3
extra_validators:
  persistent_storage:
    size: int(required=True)
    path: str(required=True)
  env-var:
    name: str(required=False)
    value: str()
  port_definition:
    name: regex('^[a-z0-9-]+$', name='valid service name')
    type: regex('^(http|tcp)$', name='http or tcp')
    port: int(min=1, max=65535)
    protocol: regex('^(grpc|websocket)$', name='grpc or websocket', required=False)
  service_port:
    http: int(required=False)
    tcp: int(required=False)
    grpc: int(required=False)
outputs:
  - name: docker_repo_url
    export: true
    description: Url to the docker repository created for images to be deployed in this env
output_providers: { }
output_data: { }<|MERGE_RESOLUTION|>--- conflicted
+++ resolved
@@ -158,20 +158,17 @@
       A list persistent storages to add to each instance of your service (need to give a `size` which is the size in GB
       for the storage volume to be, and `path` which is the path in the filesystem of each instance to place it under)
     default: []
-<<<<<<< HEAD
   - name: ingress_extra_annotations
     user_facing: true
     validator: map(required=False)
     default: {}
     description: |
       These are extra annotations to add to ingress objects
-=======
   - name: additional_iam_roles
     user_facing: true
     description: A list of extra project-level iam roles to grant to the service account created for this k8s service
     validator: list(str(), required=False)
     default: [ ]
->>>>>>> 539b75c3
 extra_validators:
   persistent_storage:
     size: int(required=True)
