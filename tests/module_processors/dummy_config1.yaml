<<<<<<< HEAD
name: blahZAs
org_name: baloney
providers:
  aws:
    region: us-east-1
    account_id: 12345
=======
environments:
  - path: "./dummy_config_parent.yaml"
    name: "dummy-env"
    variables: {}
name: dummy-config-1
>>>>>>> 4b8e54be
modules:
  - name: database
    type: aws-postgres
  - name: redis
    type: aws-redis
  - name: docdb
    type: aws-documentdb
  - name: bucket1
    type: aws-s3
    bucket_name: "bucket1"
  - name: bucket2
    type: aws-s3
    bucket_name: "bucket2"
  - name: bucket3
    type: aws-s3
    bucket_name: "bucket3"
  - name: app
    type: k8s-service
    secrets:
      - BALONEY
    links:
      - database
      - redis
      - docdb
      - bucket1:
          - read
      - bucket2:
          - write
      - bucket3<|MERGE_RESOLUTION|>--- conflicted
+++ resolved
@@ -1,17 +1,8 @@
-<<<<<<< HEAD
-name: blahZAs
-org_name: baloney
-providers:
-  aws:
-    region: us-east-1
-    account_id: 12345
-=======
 environments:
   - path: "./dummy_config_parent.yaml"
     name: "dummy-env"
     variables: {}
 name: dummy-config-1
->>>>>>> 4b8e54be
 modules:
   - name: database
     type: aws-postgres
